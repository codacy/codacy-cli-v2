package config

import (
	"bytes"
	"codacy/cli-v2/plugins"
	"codacy/cli-v2/utils"
	"fmt"
	"log"
	"os"
	"os/exec"
	"path/filepath"
	"strings"
	"text/template"
)

// InstallTools installs all tools defined in the configuration
func InstallTools(config *ConfigType, registry string) error {
	for name, toolInfo := range config.Tools() {
		fmt.Printf("Installing tool: %s v%s...\n", name, toolInfo.Version)
		err := InstallTool(name, toolInfo, registry)
		if err != nil {
			return fmt.Errorf("failed to install tool %s: %w", name, err)
		}
		fmt.Printf("Successfully installed %s v%s\n", name, toolInfo.Version)
	}
	return nil
}

// InstallTool installs a specific tool
func InstallTool(name string, toolInfo *plugins.ToolInfo, registry string) error {
<<<<<<< HEAD
	fmt.Println("Installing tool", name, "in", toolInfo.InstallDir)
=======
>>>>>>> 244e1456
	// Check if the tool is already installed
	if isToolInstalled(toolInfo) {
		fmt.Printf("Tool %s v%s is already installed\n", name, toolInfo.Version)
		return nil
	}

	// Make sure the installation directory exists

	err := os.MkdirAll(toolInfo.InstallDir, 0755)
	if err != nil {
		return fmt.Errorf("failed to create installation directory: %w", err)
	}

	// Check if this is a download-based tool (like trivy) or a runtime-based tool (like eslint)
	if toolInfo.DownloadURL != "" {
		// This is a download-based tool
		fmt.Printf("Downloading %s...\n", name)
		return installDownloadBasedTool(toolInfo)
	}

	// Handle Python tools differently
	if toolInfo.Runtime == "python" {
		fmt.Printf("Installing Python tool %s...\n", name)
		return installPythonTool(name, toolInfo)
	}

	// For runtime-based tools
	fmt.Printf("Installing %s using %s runtime...\n", name, toolInfo.Runtime)
	return installRuntimeTool(name, toolInfo, registry)
}

func installRuntimeTool(name string, toolInfo *plugins.ToolInfo, registry string) error {
	// Get the runtime for this tool
	runtimeInfo, ok := Config.Runtimes()[toolInfo.Runtime]
	if !ok {
		return fmt.Errorf("required runtime %s not found for tool %s", toolInfo.Runtime, name)
	}

	// Prepare template data
	templateData := map[string]string{
		"InstallDir":  toolInfo.InstallDir,
		"PackageName": toolInfo.Name,
		"Version":     toolInfo.Version,
		"Registry":    registry,
	}

	// Get package manager binary based on the tool configuration
	packageManagerName := toolInfo.PackageManager
	packageManagerBinary, ok := runtimeInfo.Binaries[packageManagerName]
	if !ok {
		return fmt.Errorf("package manager binary %s not found in runtime %s", packageManagerName, toolInfo.Runtime)
	}

	// Set registry if provided
	if registry != "" {
		regCmd, err := executeToolTemplate(toolInfo.RegistryCommand, templateData)
		if err != nil {
			return fmt.Errorf("failed to prepare registry command: %w", err)
		}

		log.Printf("Setting registry...\n %s %s\n", packageManagerBinary, regCmd)

		if regCmd != "" {
			registryCmd := exec.Command(packageManagerBinary, strings.Split(regCmd, " ")...)
			if output, err := registryCmd.CombinedOutput(); err != nil {
				return fmt.Errorf("failed to set registry: %s: %w", string(output), err)
			}
		}
	}

	// Execute installation command
	installCmd, err := executeToolTemplate(toolInfo.InstallCommand, templateData)
	if err != nil {
		return fmt.Errorf("failed to prepare install command: %w", err)
	}

	// Execute the installation command using the package manager
	cmd := exec.Command(packageManagerBinary, strings.Split(installCmd, " ")...)

	log.Printf("Installing %s v%s...\n", toolInfo.Name, toolInfo.Version)
	output, err := cmd.CombinedOutput()
	if err != nil {
		return fmt.Errorf("failed to install tool: %s: %w", string(output), err)
	}

	log.Printf("Successfully installed %s v%s\n", toolInfo.Name, toolInfo.Version)
	return nil
}

// installDownloadBasedTool installs a tool by downloading and extracting it
func installDownloadBasedTool(toolInfo *plugins.ToolInfo) error {
	// Create a file name for the downloaded archive
	fileName := filepath.Base(toolInfo.DownloadURL)
	downloadPath := filepath.Join(Config.ToolsDirectory(), fileName)

	// Check if the file already exists
	_, err := os.Stat(downloadPath)
	if os.IsNotExist(err) {
		// Download the file
		log.Printf("Downloading %s v%s...\n", toolInfo.Name, toolInfo.Version)
		downloadPath, err = utils.DownloadFile(toolInfo.DownloadURL, Config.ToolsDirectory())
		if err != nil {
			return fmt.Errorf("failed to download tool: %w", err)
		}
	} else if err != nil {
		return fmt.Errorf("error checking for existing download: %w", err)
	} else {
		log.Printf("Using existing download for %s v%s\n", toolInfo.Name, toolInfo.Version)
	}

	// Open the downloaded file
	file, err := os.Open(downloadPath)
	if err != nil {
		return fmt.Errorf("failed to open downloaded file: %w", err)
	}
	defer file.Close()

	// Create the installation directory
	err = os.MkdirAll(toolInfo.InstallDir, 0755)
	if err != nil {
		return fmt.Errorf("failed to create installation directory: %w", err)
	}

	// Extract directly to the installation directory
	log.Printf("Extracting %s v%s...\n", toolInfo.Name, toolInfo.Version)
	if strings.HasSuffix(fileName, ".zip") {
		err = utils.ExtractZip(file.Name(), toolInfo.InstallDir)
	} else {
		err = utils.ExtractTarGz(file, toolInfo.InstallDir)
	}

	if err != nil {
		return fmt.Errorf("failed to extract tool: %w", err)
	}

	// Make sure all binaries are executable
	for _, binaryPath := range toolInfo.Binaries {
		err = os.Chmod(filepath.Join(toolInfo.InstallDir, filepath.Base(binaryPath)), 0755)
		if err != nil && !os.IsNotExist(err) {
			return fmt.Errorf("failed to make binary executable: %w", err)
		}
	}

	log.Printf("Successfully installed %s v%s\n", toolInfo.Name, toolInfo.Version)
	return nil
}

func installPythonTool(name string, toolInfo *plugins.ToolInfo) error {
	log.Printf("Installing %s v%s...\n", toolInfo.Name, toolInfo.Version)

	runtimeInfo, ok := Config.Runtimes()[toolInfo.Runtime]
	if !ok {
		return fmt.Errorf("required runtime %s not found for tool %s", toolInfo.Runtime, name)
	}

	pythonBinary, ok := runtimeInfo.Binaries["python3"]
	if !ok {
		return fmt.Errorf("python3 binary not found in runtime")
	}

	// Create venv
	cmd := exec.Command(pythonBinary, "-m", "venv", filepath.Join(toolInfo.InstallDir, "venv"))
	output, err := cmd.CombinedOutput()
	if err != nil {
		return fmt.Errorf("failed to create venv: %s\nError: %w", string(output), err)
	}

	// Install the tool using pip from venv
	pipPath := filepath.Join(toolInfo.InstallDir, "venv", "bin", "pip")
	cmd = exec.Command(pipPath, "install", fmt.Sprintf("%s==%s", toolInfo.Name, toolInfo.Version))
	output, err = cmd.CombinedOutput()
	if err != nil {
		return fmt.Errorf("failed to install tool: %s\nError: %w", string(output), err)
	}

	log.Printf("Successfully installed %s v%s\n", toolInfo.Name, toolInfo.Version)
	return nil
}

// isToolInstalled checks if a tool is already installed by checking for the binary
func isToolInstalled(toolInfo *plugins.ToolInfo) bool {
	// If there are no binaries, check the install directory
	if len(toolInfo.Binaries) == 0 {
		_, err := os.Stat(toolInfo.InstallDir)
		return err == nil
	}

	// Check if at least one binary exists
	for _, binaryPath := range toolInfo.Binaries {
		_, err := os.Stat(binaryPath)
		if err == nil {
			return true
		}
	}

	return false
}

// executeToolTemplate executes a template with the given data
func executeToolTemplate(tmplStr string, data map[string]string) (string, error) {
	tmpl, err := template.New("command").Parse(tmplStr)
	if err != nil {
		return "", err
	}

	var buf bytes.Buffer
	err = tmpl.Execute(&buf, data)
	if err != nil {
		return "", err
	}

	return buf.String(), nil
}<|MERGE_RESOLUTION|>--- conflicted
+++ resolved
@@ -28,10 +28,6 @@
 
 // InstallTool installs a specific tool
 func InstallTool(name string, toolInfo *plugins.ToolInfo, registry string) error {
-<<<<<<< HEAD
-	fmt.Println("Installing tool", name, "in", toolInfo.InstallDir)
-=======
->>>>>>> 244e1456
 	// Check if the tool is already installed
 	if isToolInstalled(toolInfo) {
 		fmt.Printf("Tool %s v%s is already installed\n", name, toolInfo.Version)
