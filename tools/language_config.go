--- conflicted
+++ resolved
@@ -19,66 +19,6 @@
 	"gopkg.in/yaml.v3"
 )
 
-<<<<<<< HEAD
-// CreateLanguagesConfigFile creates languages-config.yaml based on API response
-func CreateLanguagesConfigFile(apiTools []domain.Tool, toolsConfigDir string, toolIDMap map[string]string, initFlags domain.InitFlags) error {
-	// Map tool names to their language/extension information
-	toolLanguageMap := map[string]domain.ToolLanguageInfo{
-		"cppcheck": {
-			Name:       "cppcheck",
-			Languages:  []string{"C", "CPP"},
-			Extensions: []string{".c", ".cpp", ".cc", ".h", ".hpp"},
-		},
-		"pylint": {
-			Name:       "pylint",
-			Languages:  []string{"Python"},
-			Extensions: []string{".py"},
-		},
-		"eslint": {
-			Name:       "eslint",
-			Languages:  []string{"JavaScript", "TypeScript", "JSX", "TSX"},
-			Extensions: []string{".js", ".jsx", ".ts", ".tsx"},
-		},
-		"pmd": {
-			Name:       "pmd",
-			Languages:  []string{"Java", "JavaScript", "JSP", "Velocity", "XML", "Apex", "Scala", "Ruby", "VisualForce"},
-			Extensions: []string{".java", ".js", ".jsp", ".vm", ".xml", ".cls", ".trigger", ".scala", ".rb", ".page", ".component"},
-		},
-		"trivy": {
-			Name:       "trivy",
-			Languages:  []string{"Multiple"},
-			Extensions: []string{},
-		},
-		"dartanalyzer": {
-			Name:       "dartanalyzer",
-			Languages:  []string{"Dart"},
-			Extensions: []string{".dart"},
-		},
-		"lizard": {
-			Name:       "lizard",
-			Languages:  []string{"C", "CPP", "Java", "C#", "JavaScript", "TypeScript", "VueJS", "Objective-C", "Swift", "Python", "Ruby", "TTCN-3", "PHP", "Scala", "GDScript", "Golang", "Lua", "Rust", "Fortran", "Kotlin", "Solidity", "Erlang", "Zig", "Perl"},
-			Extensions: []string{".c", ".cpp", ".cc", ".h", ".hpp", ".java", ".cs", ".js", ".jsx", ".ts", ".tsx", ".vue", ".m", ".swift", ".py", ".rb", ".ttcn", ".php", ".scala", ".gd", ".go", ".lua", ".rs", ".f", ".f90", ".kt", ".sol", ".erl", ".zig", ".pl"},
-		},
-		"semgrep": {
-			Name:       "semgrep",
-			Languages:  []string{"C", "CPP", "C#", "Generic", "Go", "Java", "JavaScript", "JSON", "Kotlin", "Python", "TypeScript", "Ruby", "Rust", "JSX", "PHP", "Scala", "Swift", "Terraform"},
-			Extensions: []string{".c", ".cpp", ".h", ".hpp", ".cs", ".go", ".java", ".js", ".json", ".kt", ".py", ".ts", ".rb", ".rs", ".jsx", ".php", ".scala", ".swift", ".tf", ".tfvars"},
-		},
-		"pyrefly": {
-			Name:       "pyrefly",
-			Languages:  []string{"Python"},
-			Extensions: []string{".py"},
-		},
-	}
-
-	// Build a list of tool language info for enabled tools
-	var configTools []domain.ToolLanguageInfo
-=======
-//
-// This file is responsible for building the languages-config.yaml file.
-//
->>>>>>> 6c9c7f20
-
 // buildToolLanguageInfoFromAPI builds tool language information from API data
 // This is the core shared logic used by both GetToolLanguageMappingFromAPI and buildToolLanguageConfigFromAPI
 func buildToolLanguageInfoFromAPI() (map[string]domain.ToolLanguageInfo, error) {
@@ -151,6 +91,14 @@
 		result[toolName] = configTool
 	}
 
+	// Fallback: Add Pyrefly mapping if not present in API
+	if _, ok := result["pyrefly"]; !ok {
+		result["pyrefly"] = domain.ToolLanguageInfo{
+			Name:       "pyrefly",
+			Languages:  []string{"Python"},
+			Extensions: []string{".py"},
+		}
+	}
 	return result, nil
 }
 
