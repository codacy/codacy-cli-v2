---
description: 
globs: 
alwaysApply: true
---

# Your rule content

## Key Rules
<<<<<<< HEAD
- use fulnames like e.g. feature, instaed of feat 
=======
- use full names like e.g. feature, instead of feat
>>>>>>> 2a157491
- run go build after each code modification to see if app compiles
- remove dead unused code 

## Code Style Guidelines
- **Imports**: Standard lib first, external packages second, internal last
- **Naming**: PascalCase for exported (public), camelCase for unexported (private)
- **Error handling**: Return errors as last value, check with `if err != nil`
- **Testing**: Use testify/assert package for assertions
- **Package organization**: Keep related functionality in dedicated packages
- **Documentation**: Document all exported functions, types, and packages
- **Commit messages**: Start with verb, be concise and descriptive

## Project Structure
- `cmd/`: CLI command implementations
- `config/`: Configuration handling
- `tools/`: Tool-specific implementations
- `utils/`: Utility functions and static - look for static like default file permisson here<|MERGE_RESOLUTION|>--- conflicted
+++ resolved
@@ -7,11 +7,7 @@
 # Your rule content
 
 ## Key Rules
-<<<<<<< HEAD
-- use fulnames like e.g. feature, instaed of feat 
-=======
 - use full names like e.g. feature, instead of feat
->>>>>>> 2a157491
 - run go build after each code modification to see if app compiles
 - remove dead unused code 
 
