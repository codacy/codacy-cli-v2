package cmd

import (
	"codacy/cli-v2/cmd/cmdutils"
	"codacy/cli-v2/cmd/configsetup"
	"codacy/cli-v2/config"
	"codacy/cli-v2/constants"
	"codacy/cli-v2/domain"
	"codacy/cli-v2/plugins"
	"codacy/cli-v2/tools"
	"codacy/cli-v2/tools/lizard"
	reviveTool "codacy/cli-v2/tools/revive"
	"codacy/cli-v2/utils/logger"
	"encoding/json"
	"fmt"
	"log"
	"os"
	"path/filepath"
	"strings"

	"codacy/cli-v2/utils"

	codacyclient "codacy/cli-v2/codacy-client"

	"github.com/sirupsen/logrus"
	"github.com/spf13/cobra"
	"gopkg.in/yaml.v3"
)

var outputFile string
var toolsToAnalyzeParam string
var autoFix bool
var outputFormat string
var sarifPath string
var commitUuid string
var projectToken string

// LanguagesConfig represents the structure of the languages configuration file
type LanguagesConfig struct {
	Tools []struct {
		Name       string   `yaml:"name" json:"name"`
		Languages  []string `yaml:"languages" json:"languages"`
		Extensions []string `yaml:"extensions" json:"extensions"`
	} `yaml:"tools" json:"tools"`
}

// LoadLanguageConfig loads the language configuration from the file
func LoadLanguageConfig() (*LanguagesConfig, error) {
	// First, try to load the YAML config
	yamlPath := filepath.Join(config.Config.ToolsConfigDirectory(), constants.LanguagesConfigFileName)

	// Check if the YAML file exists
	if _, err := os.Stat(yamlPath); err == nil {
		data, err := os.ReadFile(yamlPath)
		if err != nil {
			return nil, fmt.Errorf("failed to read languages configuration file: %w", err)
		}

		var config LanguagesConfig
		if err := yaml.Unmarshal(data, &config); err != nil {
			return nil, fmt.Errorf("failed to parse YAML languages configuration file: %w", err)
		}

		return &config, nil
	}

	// If YAML file doesn't exist, try the JSON config for backward compatibility
	jsonPath := filepath.Join(config.Config.ToolsConfigDirectory(), "languages-config.json")

	// Check if the JSON file exists
	if _, err := os.Stat(jsonPath); os.IsNotExist(err) {
		return nil, fmt.Errorf("languages configuration file not found: neither %s nor %s exists", yamlPath, jsonPath)
	}

	data, err := os.ReadFile(jsonPath)
	if err != nil {
		return nil, fmt.Errorf("failed to read JSON languages configuration file: %w", err)
	}

	var config LanguagesConfig
	if err := json.Unmarshal(data, &config); err != nil {
		return nil, fmt.Errorf("failed to parse JSON languages configuration file: %w", err)
	}

	return &config, nil
}

// GetFileExtension extracts the file extension from a path
func GetFileExtension(filePath string) string {
	return strings.ToLower(filepath.Ext(filePath))
}

// IsToolSupportedForFile checks if a tool supports a given file based on its extension
func IsToolSupportedForFile(toolName string, filePath string, langConfig *LanguagesConfig) bool {
	if langConfig == nil {
		// If no language config is available, assume all tools are supported
		return true
	}

	fileExt := GetFileExtension(filePath)
	if fileExt == "" {
		// If file has no extension, assume tool is supported
		return true
	}

	for _, tool := range langConfig.Tools {
		if tool.Name == toolName {
			// If tool has no extensions defined, assume it supports all files
			if len(tool.Extensions) == 0 {
				return true
			}

			// Check if file extension is supported by this tool
			for _, ext := range tool.Extensions {
				if strings.EqualFold(ext, fileExt) {
					return true
				}
			}

			// Extension not found in tool's supported extensions
			return false
		}
	}

	// If tool not found in config, assume it's supported
	return true
}

// FilterToolsByLanguageSupport filters tools by language support for the given files
func FilterToolsByLanguageSupport(tools map[string]*plugins.ToolInfo, files []string) map[string]*plugins.ToolInfo {

	if len(files) == 0 || files[0] == "." {
		// If no files specified or current directory, return all tools
		return tools
	}

	langConfig, err := LoadLanguageConfig()
	if err != nil {
		log.Printf("Warning: Failed to load language configuration: %v. Running all tools.", err)
		return tools
	}

	result := make(map[string]*plugins.ToolInfo)

	// For each tool, check if it supports at least one of the files
	for toolName, toolInfo := range tools {
		supported := false

		for _, file := range files {
			if IsToolSupportedForFile(toolName, file, langConfig) {
				supported = true
				break
			}
		}

		if supported {
			result[toolName] = toolInfo
		} else {
			log.Printf("Skipping %s as it doesn't support the specified file(s)", toolName)
		}
	}

	return result
}

type Sarif struct {
	Runs []struct {
		Tool struct {
			Driver struct {
				Name    string `json:"name"`
				Version string `json:"version"`
				Rules   []struct {
					ID               string `json:"id"`
					HelpURI          string `json:"helpUri"`
					ShortDescription struct {
						Text string `json:"text"`
					} `json:"shortDescription"`
				} `json:"rules"`
			} `json:"driver"`
		} `json:"tool"`
		Artifacts []struct {
			Location struct {
				URI string `json:"uri"`
			} `json:"location"`
		} `json:"artifacts"`
		Results []struct {
			Level   string `json:"level"`
			Message struct {
				Text string `json:"text"`
			} `json:"message"`
			Locations []struct {
				PhysicalLocation struct {
					ArtifactLocation struct {
						URI   string `json:"uri"`
						Index int    `json:"index"`
					} `json:"artifactLocation"`
					Region struct {
						StartLine   int `json:"startLine"`
						StartColumn int `json:"startColumn"`
						EndLine     int `json:"endLine"`
						EndColumn   int `json:"endColumn"`
					} `json:"region"`
				} `json:"physicalLocation"`
			} `json:"locations"`
			RuleID    string `json:"ruleId"`
			RuleIndex int    `json:"ruleIndex"`
		} `json:"results"`
	} `json:"runs"`
}

type CodacyIssue struct {
	Source   string `json:"source"`
	Line     int    `json:"line"`
	Type     string `json:"type"`
	Message  string `json:"message"`
	Level    string `json:"level"`
	Category string `json:"category"`
}

func init() {
	analyzeCmd.Flags().StringVarP(&outputFile, "output", "o", "", "Output file for analysis results")
	analyzeCmd.Flags().StringVarP(&toolsToAnalyzeParam, "tool", "t", "", "Which tool to run analysis with. If not specified, all configured tools will be run")
	analyzeCmd.Flags().StringVar(&outputFormat, "format", "", "Output format (use 'sarif' for SARIF format)")
	analyzeCmd.Flags().BoolVar(&autoFix, "fix", false, "Apply auto fix to your issues when available")
	cmdutils.AddCloudFlags(analyzeCmd, &initFlags)
	rootCmd.AddCommand(analyzeCmd)
}

func loadsToolAndPatterns(toolName string) (domain.Tool, []domain.PatternConfiguration) {
	var toolsResponse, err = codacyclient.GetToolsVersions()
	if err != nil {
		fmt.Println("Error:", err)
		return domain.Tool{}, []domain.PatternConfiguration{}
	}
	var tool domain.Tool
	for _, t := range toolsResponse {
		if t.Name == toolName {
			tool = t
			break
		}
	}
	var patterns []domain.PatternConfiguration
	patterns, err = codacyclient.GetDefaultToolPatternsConfig(domain.InitFlags{}, tool.Uuid)
	if err != nil {
		fmt.Println("Error:", err)
		return domain.Tool{}, []domain.PatternConfiguration{}
	}
	return tool, patterns
}

func getToolName(toolName string, version string) string {

	if toolName == "eslint" {
		majorVersion := getMajorVersion(version)
		switch majorVersion {
		case 7:
			return "eslint"
		case 8:
			return "eslint-8"
		case 9:
			return "eslint-9"
		}

	}

	return toolName
}

func validateToolName(toolName string) error {
	if toolName == "" {
		return fmt.Errorf("tool name cannot be empty")
	}

	// Get plugin manager to access the tools filesystem
	pluginManager := plugins.GetPluginManager()

	// Try to get the tool configuration - this will fail if the tool doesn't exist
	_, err := pluginManager.GetToolConfig(toolName)
	if err != nil {
		return fmt.Errorf("tool '%s' is not supported", toolName)
	}

	return nil
}

// checkIfConfigExistsAndIsNeeded validates if a tool has config file and creates one if needed
func checkIfConfigExistsAndIsNeeded(toolName string, cliLocalMode bool) error {
	configFileName := constants.ToolConfigFileNames[toolName]
	if configFileName == "" {
		// Tool doesn't use config file
		return nil
	}

	// Use the configuration system to get the tools config directory
	toolsConfigDir := config.Config.ToolsConfigDirectory()
	toolConfigPath := filepath.Join(toolsConfigDir, configFileName)

	// Check if the config file exists
	if _, err := os.Stat(toolConfigPath); os.IsNotExist(err) {
		// Config file does not exist - create it if we have the means to do so
		if (!cliLocalMode && initFlags.ApiToken != "") || cliLocalMode {
			fmt.Printf("Creating new config file for tool %s\n", toolName)
			if err := configsetup.CreateToolConfigurationFile(toolName, initFlags); err != nil {
				return fmt.Errorf("failed to create config file for tool %s: %w", toolName, err)
			}

			// Ensure .gitignore exists FIRST to prevent config files from being analyzed
			if err := configsetup.CreateGitIgnoreFile(); err != nil {
				logger.Warn("Failed to create .gitignore file", logrus.Fields{
					"error": err,
				})
			}
		} else {
			logger.Debug("Config file not found for tool, using tool defaults", logrus.Fields{
				"tool":           toolName,
				"toolConfigPath": toolConfigPath,
				"message":        "No API token provided",
			})
		}
	} else if err != nil {
		return fmt.Errorf("error checking config file for tool %s: %w", toolName, err)
	} else {
		logger.Info("Config file found for tool", logrus.Fields{
			"tool":           toolName,
			"toolConfigPath": toolConfigPath,
		})
	}
	return nil
}

func runToolByName(toolName string, workDirectory string, pathsToCheck []string, autoFix bool, outputFile string, outputFormat string, tool *plugins.ToolInfo, runtime *plugins.RuntimeInfo, cliLocalMode bool) error {
	err := checkIfConfigExistsAndIsNeeded(toolName, cliLocalMode)
	if err != nil {
		return err
	}
	switch toolName {
	case "eslint":
		binaryPath := runtime.Binaries[tool.Runtime]
		return tools.RunEslint(workDirectory, tool.InstallDir, binaryPath, pathsToCheck, autoFix, outputFile, outputFormat)
	case "trivy":
		binaryPath := tool.Binaries[toolName]
		return tools.RunTrivy(workDirectory, binaryPath, pathsToCheck, outputFile, outputFormat)
	case "pmd":
		binaryPath := tool.Binaries[toolName]
		return tools.RunPmd(workDirectory, binaryPath, pathsToCheck, outputFile, outputFormat, config.Config)
	case "pylint":
		binaryPath := tool.Binaries[tool.Runtime]
		return tools.RunPylint(workDirectory, binaryPath, pathsToCheck, outputFile, outputFormat)
	case "dartanalyzer":
		binaryPath := tool.Binaries[tool.Runtime]
		return tools.RunDartAnalyzer(workDirectory, tool.InstallDir, binaryPath, pathsToCheck, outputFile, outputFormat)
	case "semgrep":
		binaryPath := tool.Binaries[toolName]
		return tools.RunSemgrep(workDirectory, binaryPath, pathsToCheck, outputFile, outputFormat)
	case "lizard":
		binaryPath := tool.Binaries[tool.Runtime]
		return lizard.RunLizard(workDirectory, binaryPath, pathsToCheck, outputFile, outputFormat)
	case "codacy-enigma-cli":
		return tools.RunEnigma(workDirectory, tool.InstallDir, tool.Binaries["codacy-enigma-cli"], pathsToCheck, outputFile, outputFormat)
	case "revive":
		return reviveTool.RunRevive(workDirectory, tool.Binaries["revive"], pathsToCheck, outputFile, outputFormat)
	case "pyrefly":
		binaryPath := tool.Binaries["pyrefly"]
		return tools.RunPyrefly(workDirectory, binaryPath, pathsToCheck, outputFile, outputFormat)
	}
	return fmt.Errorf("unsupported tool: %s", toolName)
}

func runTool(workDirectory string, toolName string, pathsToCheck []string, outputFile string, autoFix bool, outputFormat string, cliLocalMode bool) error {
	err := validateToolName(toolName)
	if err != nil {
		return err
	}
	log.Println("Running tools for the specified file(s)...")
	log.Printf("Running %s...", toolName)

	tool := config.Config.Tools()[toolName]
	var isToolInstalled bool
	if tool == nil {
		isToolInstalled = false
	} else {
		isToolInstalled = config.Config.IsToolInstalled(toolName, tool)
	}
	var isRuntimeInstalled bool

	var runtime *plugins.RuntimeInfo

	if toolName == "codacy-enigma-cli" {
		isToolInstalled = true
	}

	if tool == nil || !isToolInstalled {
		if tool == nil {
			fmt.Println("Tool configuration not found, adding and installing...")
		}
		if !isToolInstalled {
			fmt.Println("Tool is not installed, installing...")
		}
		err := config.InstallTool(toolName, tool, "")
		if err != nil {
			return fmt.Errorf("failed to install %s: %w", toolName, err)
		}
		tool = config.Config.Tools()[toolName]
		runtime = config.Config.Runtimes()[tool.Runtime]
		isRuntimeInstalled = runtime == nil || config.Config.IsRuntimeInstalled(tool.Runtime, runtime)
		if !isRuntimeInstalled {
			fmt.Printf("%s runtime is not installed, installing...", tool.Runtime)
			err := config.InstallRuntime(tool.Runtime, runtime)
			if err != nil {
				return fmt.Errorf("failed to install %s runtime: %w", tool.Runtime, err)
			}
			runtime = config.Config.Runtimes()[tool.Runtime]
		}

	} else {
		runtime = config.Config.Runtimes()[tool.Runtime]
		isRuntimeInstalled = runtime == nil || config.Config.IsRuntimeInstalled(tool.Runtime, runtime)
		if !isRuntimeInstalled {
			fmt.Printf("%s runtime is not installed, installing...", tool.Runtime)
			err := config.InstallRuntime(tool.Runtime, runtime)
			if err != nil {
				return fmt.Errorf("failed to install %s runtime: %w", tool.Runtime, err)
			}
			runtime = config.Config.Runtimes()[tool.Runtime]
		}
	}
	return runToolByName(toolName, workDirectory, pathsToCheck, autoFix, outputFile, outputFormat, tool, runtime, cliLocalMode)
}

// validatePaths checks if all provided paths exist and returns an error if any don't
func validatePaths(paths []string) error {
	for _, path := range paths {
		if _, err := os.Stat(path); os.IsNotExist(err) {
			logger.Error("Analysis failed because path does not exist", logrus.Fields{
				"path": path,
			})
			return fmt.Errorf("❌ Error: cannot find file or directory '%s'", path)
		}
	}
	return nil
}

<<<<<<< HEAD
func validateCloudMode(cliLocalMode bool) error {
	if cliLocalMode {
		fmt.Println("Warning: cannot run in cloud mode")
	}
	return nil
}

func runPyreflyAnalysis(workDirectory string, pathsToCheck []string, outputFile string, outputFormat string) error {
	pyrefly := config.Config.Tools()["pyrefly"]
	if pyrefly == nil {
		log.Fatal("Pyrefly tool configuration not found")
	}
	pyreflyBinary := pyrefly.Binaries["pyrefly"]
	return tools.RunPyrefly(workDirectory, pyreflyBinary, pathsToCheck, outputFile, outputFormat)
}

=======
>>>>>>> 3c62ea13
var analyzeCmd = &cobra.Command{
	Use:   "analyze",
	Short: "Analyze code using configured tools",
	Long: `Analyze code using configured tools and output results in the specified format.
	
Supports API token, provider, and repository flags to automatically fetch tool configurations from Codacy API if they don't exist locally.`,
	Run: func(cmd *cobra.Command, args []string) {
		// Validate paths before proceeding
		if err := validatePaths(args); err != nil {
			fmt.Println(err)
			os.Exit(1)
		}

		// Get current working directory
		workDirectory, err := os.Getwd()
		if err != nil {
			log.Fatalf("Failed to get current working directory: %v", err)
		}

		cliLocalMode := len(initFlags.ApiToken) == 0

		var toolsToRun map[string]*plugins.ToolInfo

		if toolsToAnalyzeParam != "" {
			// If a specific tool is specified, only run that tool
			toolsToRun = map[string]*plugins.ToolInfo{
				toolsToAnalyzeParam: config.Config.Tools()[toolsToAnalyzeParam],
			}
		} else {
			// Run all configured tools
			toolsToRun = config.Config.Tools()
			log.Println("Running all configured tools...")
		}

		if len(toolsToRun) == 0 {
			log.Fatal("No tools configured. Please run 'codacy-cli init' and 'codacy-cli install' first")
		}

		// Filter tools by language support
		// HOT FIX - disable for now, file extensions are not considered during the analysis
		// Need to support special `files` for languages like the ones defined here:
		// https://github.com/codacy/codacy-plugins-api/blob/ed456e612382c688b6146f70ca0df6b4dfdf0bf9/codacy-plugins-api/src/main/scala/com/codacy/plugins/api/languages/Language.scala#L102
		//

		// toolsToRun = FilterToolsByLanguageSupport(toolsToRun, args)

		if len(toolsToRun) == 0 {
			log.Println("No tools support the specified file(s). Skipping analysis.")
			return
		}

		if outputFormat == "sarif" {
			// Create temporary directory for individual tool outputs
			tmpDir, err := os.MkdirTemp("", "codacy-analysis-*")
			if err != nil {
				log.Fatalf("Failed to create temporary directory: %v", err)
			}
			defer os.RemoveAll(tmpDir)

			var sarifOutputs []string
			for toolName := range toolsToRun {
				tmpFile := filepath.Join(tmpDir, fmt.Sprintf("%s.sarif", toolName))
				if err := runTool(workDirectory, toolName, args, tmpFile, autoFix, outputFormat, cliLocalMode); err != nil {
					log.Printf("Tool failed to run: %v\n", err)
				}
				sarifOutputs = append(sarifOutputs, tmpFile)
			}

			// create output file tmp file
			tmpOutputFile := filepath.Join(tmpDir, "merged.sarif")

			// Merge all SARIF outputs
			if err := utils.MergeSarifOutputs(sarifOutputs, tmpOutputFile); err != nil {
				log.Fatalf("Failed to merge SARIF outputs: %v", err)
			}

			// Filter rules from the merged SARIF output
			sarifData, err := os.ReadFile(tmpOutputFile)
			if err != nil {
				log.Fatalf("Failed to read merged SARIF output: %v", err)
			}

			filteredData, err := utils.FilterRulesFromSarif(sarifData)
			if err != nil {
				log.Fatalf("Failed to filter rules from SARIF: %v", err)
			}

			if outputFile != "" {
				// Write filtered SARIF to output file
				os.WriteFile(outputFile, filteredData, constants.DefaultFilePerms)
			} else {
				// Print the filtered SARIF output
				fmt.Println(string(filteredData))
			}
		} else {
			// Run tools without merging outputs
			for toolName := range toolsToRun {
				if err := runTool(workDirectory, toolName, args, outputFile, autoFix, outputFormat, cliLocalMode); err != nil {
					log.Printf("Tool failed to run: %v\n", err)
				}
			}
		}
	},
}<|MERGE_RESOLUTION|>--- conflicted
+++ resolved
@@ -440,25 +440,6 @@
 	return nil
 }
 
-<<<<<<< HEAD
-func validateCloudMode(cliLocalMode bool) error {
-	if cliLocalMode {
-		fmt.Println("Warning: cannot run in cloud mode")
-	}
-	return nil
-}
-
-func runPyreflyAnalysis(workDirectory string, pathsToCheck []string, outputFile string, outputFormat string) error {
-	pyrefly := config.Config.Tools()["pyrefly"]
-	if pyrefly == nil {
-		log.Fatal("Pyrefly tool configuration not found")
-	}
-	pyreflyBinary := pyrefly.Binaries["pyrefly"]
-	return tools.RunPyrefly(workDirectory, pyreflyBinary, pathsToCheck, outputFile, outputFormat)
-}
-
-=======
->>>>>>> 3c62ea13
 var analyzeCmd = &cobra.Command{
 	Use:   "analyze",
 	Short: "Analyze code using configured tools",
