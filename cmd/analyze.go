package cmd

import (
	"codacy/cli-v2/cmd/cmdutils"
	"codacy/cli-v2/cmd/configsetup"
	"codacy/cli-v2/config"
	"codacy/cli-v2/constants"
	"codacy/cli-v2/domain"
	"codacy/cli-v2/plugins"
	"codacy/cli-v2/tools"
	"codacy/cli-v2/tools/lizard"
	reviveTool "codacy/cli-v2/tools/revive"
	"codacy/cli-v2/utils/logger"
	"encoding/json"
	"fmt"
	"log"
	"os"
	"path/filepath"
	"strings"

	"codacy/cli-v2/utils"

	codacyclient "codacy/cli-v2/codacy-client"

	"github.com/sirupsen/logrus"
	"github.com/spf13/cobra"
	"gopkg.in/yaml.v3"
)

var outputFile string
var toolsToAnalyzeParam string
var autoFix bool
var outputFormat string
var sarifPath string
var commitUuid string
var projectToken string

// LanguagesConfig represents the structure of the languages configuration file
type LanguagesConfig struct {
	Tools []struct {
		Name       string   `yaml:"name" json:"name"`
		Languages  []string `yaml:"languages" json:"languages"`
		Extensions []string `yaml:"extensions" json:"extensions"`
	} `yaml:"tools" json:"tools"`
}

// LoadLanguageConfig loads the language configuration from the file
func LoadLanguageConfig() (*LanguagesConfig, error) {
	// First, try to load the YAML config
	yamlPath := filepath.Join(config.Config.ToolsConfigDirectory(), constants.LanguagesConfigFileName)

	// Check if the YAML file exists
	if _, err := os.Stat(yamlPath); err == nil {
		data, err := os.ReadFile(yamlPath)
		if err != nil {
			return nil, fmt.Errorf("failed to read languages configuration file: %w", err)
		}

		var config LanguagesConfig
		if err := yaml.Unmarshal(data, &config); err != nil {
			return nil, fmt.Errorf("failed to parse YAML languages configuration file: %w", err)
		}

		return &config, nil
	}

	// If YAML file doesn't exist, try the JSON config for backward compatibility
	jsonPath := filepath.Join(config.Config.ToolsConfigDirectory(), "languages-config.json")

	// Check if the JSON file exists
	if _, err := os.Stat(jsonPath); os.IsNotExist(err) {
		return nil, fmt.Errorf("languages configuration file not found: neither %s nor %s exists", yamlPath, jsonPath)
	}

	data, err := os.ReadFile(jsonPath)
	if err != nil {
		return nil, fmt.Errorf("failed to read JSON languages configuration file: %w", err)
	}

	var config LanguagesConfig
	if err := json.Unmarshal(data, &config); err != nil {
		return nil, fmt.Errorf("failed to parse JSON languages configuration file: %w", err)
	}

	return &config, nil
}

// GetFileExtension extracts the file extension from a path
func GetFileExtension(filePath string) string {
	return strings.ToLower(filepath.Ext(filePath))
}

// IsToolSupportedForFile checks if a tool supports a given file based on its extension
func IsToolSupportedForFile(toolName string, filePath string, langConfig *LanguagesConfig) bool {
	if langConfig == nil {
		// If no language config is available, assume all tools are supported
		return true
	}

	fileExt := GetFileExtension(filePath)
	if fileExt == "" {
		// If file has no extension, assume tool is supported
		return true
	}

	for _, tool := range langConfig.Tools {
		if tool.Name == toolName {
			// If tool has no extensions defined, assume it supports all files
			if len(tool.Extensions) == 0 {
				return true
			}

			// Check if file extension is supported by this tool
			for _, ext := range tool.Extensions {
				if strings.EqualFold(ext, fileExt) {
					return true
				}
			}

			// Extension not found in tool's supported extensions
			return false
		}
	}

	// If tool not found in config, assume it's supported
	return true
}

// FilterToolsByLanguageSupport filters tools by language support for the given files
func FilterToolsByLanguageSupport(tools map[string]*plugins.ToolInfo, files []string) map[string]*plugins.ToolInfo {

	if len(files) == 0 || files[0] == "." {
		// If no files specified or current directory, return all tools
		return tools
	}

	langConfig, err := LoadLanguageConfig()
	if err != nil {
		log.Printf("Warning: Failed to load language configuration: %v. Running all tools.", err)
		return tools
	}

	result := make(map[string]*plugins.ToolInfo)

	// For each tool, check if it supports at least one of the files
	for toolName, toolInfo := range tools {
		supported := false

		for _, file := range files {
			if IsToolSupportedForFile(toolName, file, langConfig) {
				supported = true
				break
			}
		}

		if supported {
			result[toolName] = toolInfo
		} else {
			log.Printf("Skipping %s as it doesn't support the specified file(s)", toolName)
		}
	}

	return result
}

type Sarif struct {
	Runs []struct {
		Tool struct {
			Driver struct {
				Name    string `json:"name"`
				Version string `json:"version"`
				Rules   []struct {
					ID               string `json:"id"`
					HelpURI          string `json:"helpUri"`
					ShortDescription struct {
						Text string `json:"text"`
					} `json:"shortDescription"`
				} `json:"rules"`
			} `json:"driver"`
		} `json:"tool"`
		Artifacts []struct {
			Location struct {
				URI string `json:"uri"`
			} `json:"location"`
		} `json:"artifacts"`
		Results []struct {
			Level   string `json:"level"`
			Message struct {
				Text string `json:"text"`
			} `json:"message"`
			Locations []struct {
				PhysicalLocation struct {
					ArtifactLocation struct {
						URI   string `json:"uri"`
						Index int    `json:"index"`
					} `json:"artifactLocation"`
					Region struct {
						StartLine   int `json:"startLine"`
						StartColumn int `json:"startColumn"`
						EndLine     int `json:"endLine"`
						EndColumn   int `json:"endColumn"`
					} `json:"region"`
				} `json:"physicalLocation"`
			} `json:"locations"`
			RuleID    string `json:"ruleId"`
			RuleIndex int    `json:"ruleIndex"`
		} `json:"results"`
	} `json:"runs"`
}

type CodacyIssue struct {
	Source   string `json:"source"`
	Line     int    `json:"line"`
	Type     string `json:"type"`
	Message  string `json:"message"`
	Level    string `json:"level"`
	Category string `json:"category"`
}

func init() {
	analyzeCmd.Flags().StringVarP(&outputFile, "output", "o", "", "Output file for analysis results")
	analyzeCmd.Flags().StringVarP(&toolsToAnalyzeParam, "tool", "t", "", "Which tool to run analysis with. If not specified, all configured tools will be run")
	analyzeCmd.Flags().StringVar(&outputFormat, "format", "", "Output format (use 'sarif' for SARIF format)")
	analyzeCmd.Flags().BoolVar(&autoFix, "fix", false, "Apply auto fix to your issues when available")
	cmdutils.AddCloudFlags(analyzeCmd, &initFlags)
	rootCmd.AddCommand(analyzeCmd)
}

func loadsToolAndPatterns(toolName string) (domain.Tool, []domain.PatternConfiguration) {
	var toolsResponse, err = codacyclient.GetToolsVersions()
	if err != nil {
		fmt.Println("Error:", err)
		return domain.Tool{}, []domain.PatternConfiguration{}
	}
	var tool domain.Tool
	for _, t := range toolsResponse {
		if t.Name == toolName {
			tool = t
			break
		}
	}
	var patterns []domain.PatternConfiguration
	patterns, err = codacyclient.GetDefaultToolPatternsConfig(domain.InitFlags{}, tool.Uuid)
	if err != nil {
		fmt.Println("Error:", err)
		return domain.Tool{}, []domain.PatternConfiguration{}
	}
	return tool, patterns
}

func getToolName(toolName string, version string) string {

	if toolName == "eslint" {
		majorVersion := getMajorVersion(version)
		switch majorVersion {
		case 7:
			return "eslint"
		case 8:
			return "eslint-8"
		case 9:
			return "eslint-9"
		}

	}

	return toolName
}

func validateToolName(toolName string) error {
	if toolName == "" {
		return fmt.Errorf("tool name cannot be empty")
	}

	// Get plugin manager to access the tools filesystem
	pluginManager := plugins.GetPluginManager()

	// Try to get the tool configuration - this will fail if the tool doesn't exist
	_, err := pluginManager.GetToolConfig(toolName)
	if err != nil {
		return fmt.Errorf("tool '%s' is not supported", toolName)
	}

	return nil
}

// checkIfConfigExistsAndIsNeeded validates if a tool has config file and creates one if needed
func checkIfConfigExistsAndIsNeeded(toolName string, cliLocalMode bool) error {
	configFileName := constants.ToolConfigFileNames[toolName]
	if configFileName == "" {
		// Tool doesn't use config file
		return nil
	}

	// Use the configuration system to get the tools config directory
	toolsConfigDir := config.Config.ToolsConfigDirectory()
	toolConfigPath := filepath.Join(toolsConfigDir, configFileName)

	// Check if the config file exists
	if _, err := os.Stat(toolConfigPath); os.IsNotExist(err) {
		// Config file does not exist - create it if we have the means to do so
		if (!cliLocalMode && initFlags.ApiToken != "") || cliLocalMode {
			fmt.Printf("Creating new config file for tool %s\n", toolName)
			if err := configsetup.CreateToolConfigurationFile(toolName, initFlags); err != nil {
				return fmt.Errorf("failed to create config file for tool %s: %w", toolName, err)
			}

			// Ensure .gitignore exists FIRST to prevent config files from being analyzed
			if err := configsetup.CreateGitIgnoreFile(); err != nil {
				logger.Warn("Failed to create .gitignore file", logrus.Fields{
					"error": err,
				})
			}
		} else {
			logger.Debug("Config file not found for tool, using tool defaults", logrus.Fields{
				"tool":           toolName,
				"toolConfigPath": toolConfigPath,
				"message":        "No API token provided",
			})
		}
	} else if err != nil {
		return fmt.Errorf("error checking config file for tool %s: %w", toolName, err)
	} else {
		logger.Info("Config file found for tool", logrus.Fields{
			"tool":           toolName,
			"toolConfigPath": toolConfigPath,
		})
	}
	return nil
}

func runToolByName(toolName string, workDirectory string, pathsToCheck []string, autoFix bool, outputFile string, outputFormat string, tool *plugins.ToolInfo, runtime *plugins.RuntimeInfo, cliLocalMode bool) error {
	err := checkIfConfigExistsAndIsNeeded(toolName, cliLocalMode)
	if err != nil {
		return err
	}
	switch toolName {
	case "eslint":
		binaryPath := runtime.Binaries[tool.Runtime]
		return tools.RunEslint(workDirectory, tool.InstallDir, binaryPath, pathsToCheck, autoFix, outputFile, outputFormat)
	case "trivy":
		binaryPath := tool.Binaries[toolName]
		return tools.RunTrivy(workDirectory, binaryPath, pathsToCheck, outputFile, outputFormat)
	case "pmd":
		binaryPath := tool.Binaries[toolName]
		return tools.RunPmd(workDirectory, binaryPath, pathsToCheck, outputFile, outputFormat, config.Config)
	case "pylint":
		binaryPath := tool.Binaries[tool.Runtime]
		return tools.RunPylint(workDirectory, binaryPath, pathsToCheck, outputFile, outputFormat)
	case "dartanalyzer":
		binaryPath := tool.Binaries[tool.Runtime]
		return tools.RunDartAnalyzer(workDirectory, tool.InstallDir, binaryPath, pathsToCheck, outputFile, outputFormat)
	case "semgrep":
		binaryPath := tool.Binaries[toolName]
		return tools.RunSemgrep(workDirectory, binaryPath, pathsToCheck, outputFile, outputFormat)
	case "lizard":
		binaryPath := tool.Binaries[tool.Runtime]
		return lizard.RunLizard(workDirectory, binaryPath, pathsToCheck, outputFile, outputFormat)
	case "codacy-enigma-cli":
		return tools.RunEnigma(workDirectory, tool.InstallDir, tool.Binaries["codacy-enigma-cli"], pathsToCheck, outputFile, outputFormat)
	case "revive":
		return reviveTool.RunRevive(workDirectory, tool.Binaries["revive"], pathsToCheck, outputFile, outputFormat)
	}
	return fmt.Errorf("unsupported tool: %s", toolName)
}

func runTool(workDirectory string, toolName string, pathsToCheck []string, outputFile string, autoFix bool, outputFormat string, cliLocalMode bool) error {
	err := validateToolName(toolName)
	if err != nil {
		return err
	}
	log.Println("Running tools for the specified file(s)...")
	log.Printf("Running %s...", toolName)

	tool := config.Config.Tools()[toolName]
	var isToolInstalled bool
	if tool == nil {
		isToolInstalled = false
	} else {
		isToolInstalled = config.Config.IsToolInstalled(toolName, tool)
	}
	var isRuntimeInstalled bool

	var runtime *plugins.RuntimeInfo

	if toolName == "codacy-enigma-cli" {
		isToolInstalled = true
	}

	if tool == nil || !isToolInstalled {
		if tool == nil {
			fmt.Println("Tool configuration not found, adding and installing...")
		}
		if !isToolInstalled {
			fmt.Println("Tool is not installed, installing...")
		}
		err := config.InstallTool(toolName, tool, "")
		if err != nil {
			return fmt.Errorf("failed to install %s: %w", toolName, err)
		}
		tool = config.Config.Tools()[toolName]
		runtime = config.Config.Runtimes()[tool.Runtime]
		isRuntimeInstalled = runtime == nil || config.Config.IsRuntimeInstalled(tool.Runtime, runtime)
		if !isRuntimeInstalled {
			fmt.Printf("%s runtime is not installed, installing...", tool.Runtime)
			err := config.InstallRuntime(tool.Runtime, runtime)
			if err != nil {
				return fmt.Errorf("failed to install %s runtime: %w", tool.Runtime, err)
			}
			runtime = config.Config.Runtimes()[tool.Runtime]
		}

	} else {
		runtime = config.Config.Runtimes()[tool.Runtime]
		isRuntimeInstalled = runtime == nil || config.Config.IsRuntimeInstalled(tool.Runtime, runtime)
		if !isRuntimeInstalled {
			fmt.Printf("%s runtime is not installed, installing...", tool.Runtime)
			err := config.InstallRuntime(tool.Runtime, runtime)
			if err != nil {
				return fmt.Errorf("failed to install %s runtime: %w", tool.Runtime, err)
			}
			runtime = config.Config.Runtimes()[tool.Runtime]
		}
	}
	return runToolByName(toolName, workDirectory, pathsToCheck, autoFix, outputFile, outputFormat, tool, runtime, cliLocalMode)
}

// validatePaths checks if all provided paths exist and returns an error if any don't
func validatePaths(paths []string) error {
	for _, path := range paths {
		if _, err := os.Stat(path); os.IsNotExist(err) {
			logger.Error("Analysis failed because path does not exist", logrus.Fields{
				"path": path,
			})
			return fmt.Errorf("❌ Error: cannot find file or directory '%s'", path)
		}
	}
	return nil
}

func validateCloudMode(cliLocalMode bool) error {
	if cliLocalMode {
		fmt.Println("Warning: cannot run in cloud mode")
	}
	return nil
}

func runPyreflyAnalysis(workDirectory string, pathsToCheck []string, outputFile string, outputFormat string) error {
	pyrefly := config.Config.Tools()["pyrefly"]
	if pyrefly == nil {
		log.Fatal("Pyrefly tool configuration not found")
	}
	pyreflyBinary := pyrefly.Binaries["pyrefly"]
	return tools.RunPyrefly(workDirectory, pyreflyBinary, pathsToCheck, outputFile, outputFormat)
}

var analyzeCmd = &cobra.Command{
	Use:   "analyze",
	Short: "Analyze code using configured tools",
	Long: `Analyze code using configured tools and output results in the specified format.
	
Supports API token, provider, and repository flags to automatically fetch tool configurations from Codacy API if they don't exist locally.`,
	Run: func(cmd *cobra.Command, args []string) {
		// Validate paths before proceeding
		if err := validatePaths(args); err != nil {
			fmt.Println(err)
			os.Exit(1)
		}

		// Get current working directory
		workDirectory, err := os.Getwd()
		if err != nil {
			log.Fatalf("Failed to get current working directory: %v", err)
		}

		cliLocalMode := len(initFlags.ApiToken) == 0

		validateCloudMode(cliLocalMode)

		var toolsToRun map[string]*plugins.ToolInfo

		if toolsToAnalyzeParam != "" {
			// If a specific tool is specified, only run that tool
			toolsToRun = map[string]*plugins.ToolInfo{
				toolsToAnalyzeParam: config.Config.Tools()[toolsToAnalyzeParam],
			}
		} else {
			// Run all configured tools
			toolsToRun = config.Config.Tools()
			log.Println("Running all configured tools...")
		}

		if len(toolsToRun) == 0 {
			log.Fatal("No tools configured. Please run 'codacy-cli init' and 'codacy-cli install' first")
		}

		// Filter tools by language support
		// HOT FIX - disable for now, file extensions are not considered during the analysis
		// Need to support special `files` for languages like the ones defined here:
		// https://github.com/codacy/codacy-plugins-api/blob/ed456e612382c688b6146f70ca0df6b4dfdf0bf9/codacy-plugins-api/src/main/scala/com/codacy/plugins/api/languages/Language.scala#L102
		//

		// toolsToRun = FilterToolsByLanguageSupport(toolsToRun, args)

		if len(toolsToRun) == 0 {
			log.Println("No tools support the specified file(s). Skipping analysis.")
			return
		}

		if outputFormat == "sarif" {
			// Create temporary directory for individual tool outputs
			tmpDir, err := os.MkdirTemp("", "codacy-analysis-*")
			if err != nil {
				log.Fatalf("Failed to create temporary directory: %v", err)
			}
			defer os.RemoveAll(tmpDir)

			var sarifOutputs []string
			for toolName := range toolsToRun {
				tmpFile := filepath.Join(tmpDir, fmt.Sprintf("%s.sarif", toolName))
				if err := runTool(workDirectory, toolName, args, tmpFile, autoFix, outputFormat, cliLocalMode); err != nil {
					log.Printf("Tool failed to run: %v\n", err)
				}
				sarifOutputs = append(sarifOutputs, tmpFile)
			}

			// create output file tmp file
			tmpOutputFile := filepath.Join(tmpDir, "merged.sarif")

			// Merge all SARIF outputs
			if err := utils.MergeSarifOutputs(sarifOutputs, tmpOutputFile); err != nil {
				log.Fatalf("Failed to merge SARIF outputs: %v", err)
			}

			// Filter rules from the merged SARIF output
			sarifData, err := os.ReadFile(tmpOutputFile)
			if err != nil {
				log.Fatalf("Failed to read merged SARIF output: %v", err)
			}

			filteredData, err := utils.FilterRulesFromSarif(sarifData)
			if err != nil {
				log.Fatalf("Failed to filter rules from SARIF: %v", err)
			}

			if outputFile != "" {
				// Write filtered SARIF to output file
				os.WriteFile(outputFile, filteredData, constants.DefaultFilePerms)
			} else {
				// Print the filtered SARIF output
				fmt.Println(string(filteredData))
			}
		} else {
			// Run tools without merging outputs
			for toolName := range toolsToRun {
				if err := runTool(workDirectory, toolName, args, outputFile, autoFix, outputFormat, cliLocalMode); err != nil {
					log.Printf("Tool failed to run: %v\n", err)
				}
			}
		}
	},
<<<<<<< HEAD
}

func runTool(workDirectory string, toolName string, args []string, outputFile string) error {
	switch toolName {
	case "eslint":
		return runEslintAnalysis(workDirectory, args, autoFix, outputFile, outputFormat)
	case "trivy":
		return runTrivyAnalysis(workDirectory, args, outputFile, outputFormat)
	case "pmd":
		return runPmdAnalysis(workDirectory, args, outputFile, outputFormat)
	case "pylint":
		return runPylintAnalysis(workDirectory, args, outputFile, outputFormat)
	case "semgrep":
		return runSemgrepAnalysis(workDirectory, args, outputFile, outputFormat)
	case "dartanalyzer":
		return runDartAnalyzer(workDirectory, args, outputFile, outputFormat)
	case "lizard":
		return runLizardAnalysis(workDirectory, args, outputFile, outputFormat)
	case "codacy-enigma-cli":
		return runEnigmaAnalysis(workDirectory, args, outputFile, outputFormat)
	case "pyrefly":
		return runPyreflyAnalysis(workDirectory, args, outputFile, outputFormat)
	default:
		return fmt.Errorf("unsupported tool: %s", toolName)
	}
=======
>>>>>>> 6c9c7f20
}<|MERGE_RESOLUTION|>--- conflicted
+++ resolved
@@ -359,6 +359,9 @@
 		return tools.RunEnigma(workDirectory, tool.InstallDir, tool.Binaries["codacy-enigma-cli"], pathsToCheck, outputFile, outputFormat)
 	case "revive":
 		return reviveTool.RunRevive(workDirectory, tool.Binaries["revive"], pathsToCheck, outputFile, outputFormat)
+	case "pyrefly":
+		binaryPath := tool.Binaries["pyrefly"]
+		return tools.RunPyrefly(workDirectory, binaryPath, pathsToCheck, outputFile, outputFormat)
 	}
 	return fmt.Errorf("unsupported tool: %s", toolName)
 }
@@ -558,32 +561,4 @@
 			}
 		}
 	},
-<<<<<<< HEAD
-}
-
-func runTool(workDirectory string, toolName string, args []string, outputFile string) error {
-	switch toolName {
-	case "eslint":
-		return runEslintAnalysis(workDirectory, args, autoFix, outputFile, outputFormat)
-	case "trivy":
-		return runTrivyAnalysis(workDirectory, args, outputFile, outputFormat)
-	case "pmd":
-		return runPmdAnalysis(workDirectory, args, outputFile, outputFormat)
-	case "pylint":
-		return runPylintAnalysis(workDirectory, args, outputFile, outputFormat)
-	case "semgrep":
-		return runSemgrepAnalysis(workDirectory, args, outputFile, outputFormat)
-	case "dartanalyzer":
-		return runDartAnalyzer(workDirectory, args, outputFile, outputFormat)
-	case "lizard":
-		return runLizardAnalysis(workDirectory, args, outputFile, outputFormat)
-	case "codacy-enigma-cli":
-		return runEnigmaAnalysis(workDirectory, args, outputFile, outputFormat)
-	case "pyrefly":
-		return runPyreflyAnalysis(workDirectory, args, outputFile, outputFormat)
-	default:
-		return fmt.Errorf("unsupported tool: %s", toolName)
-	}
-=======
->>>>>>> 6c9c7f20
 }