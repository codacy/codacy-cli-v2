--- conflicted
+++ resolved
@@ -30,11 +30,8 @@
 	DartAnalyzer string = "d203d615-6cf1-41f9-be5f-e2f660f7850f"
 	Semgrep      string = "6792c561-236d-41b7-ba5e-9d6bee0d548b"
 	Lizard       string = "76348462-84b3-409a-90d3-955e90abfb87"
-<<<<<<< HEAD
 	SolidGrader  string = "716FCE5C-F5E8-4B9D-A7D2-86CDFAE79D45"
-=======
 	Revive       string = "bd81d1f4-1406-402d-9181-1274ee09f1aa"
->>>>>>> 6c9c7f20
 )
 
 type ToolInfo struct {
@@ -53,9 +50,6 @@
 	DartAnalyzer: {Name: "dartanalyzer", Priority: 0},
 	Lizard:       {Name: "lizard", Priority: 0},
 	Semgrep:      {Name: "semgrep", Priority: 0},
-<<<<<<< HEAD
 	SolidGrader:  {Name: "solid_grader", Priority: 0},
-=======
 	Revive:       {Name: "revive", Priority: 0},
->>>>>>> 6c9c7f20
 }